// Copyright 2019 The Kubernetes Authors.
//
// Licensed under the Apache License, Version 2.0 (the "License");
// you may not use this file except in compliance with the License.
// You may obtain a copy of the License at
//
//     http://www.apache.org/licenses/LICENSE-2.0
//
// Unless required by applicable law or agreed to in writing, software
// distributed under the License is distributed on an "AS IS" BASIS,
// WITHOUT WARRANTIES OR CONDITIONS OF ANY KIND, either express or implied.
// See the License for the specific language governing permissions and
// limitations under the License.

package helmrepo

import (
	"errors"

	"k8s.io/apimachinery/pkg/runtime"
	"k8s.io/apimachinery/pkg/types"
	"k8s.io/client-go/rest"
	"k8s.io/klog"
	"sigs.k8s.io/controller-runtime/pkg/manager"

	appv1alpha1 "github.com/IBM/multicloud-operators-subscription/pkg/apis/app/v1alpha1"
	kubesynchronizer "github.com/IBM/multicloud-operators-subscription/pkg/synchronizer/kubernetes"
)

type itemmap map[types.NamespacedName]*SubscriberItem

// Subscriber - information to run namespace subscription
type Subscriber struct {
	itemmap
	scheme       *runtime.Scheme
	manager      manager.Manager
	synchronizer *kubesynchronizer.KubeSynchronizer
	syncinterval int
}

var defaultSubscriber *Subscriber

var helmreposyncsource = "subhelm-"

// Add does nothing for namespace subscriber, it generates cache for each of the item
func Add(mgr manager.Manager, hubconfig *rest.Config, syncid *types.NamespacedName, syncinterval int) error {
	// No polling, use cache. Add default one for cluster namespace
	var err error

	klog.V(2).Info("Setting up default helmrepo subscriber on ", syncid)

	sync := kubesynchronizer.GetDefaultSynchronizer()
	if sync == nil {
		err = kubesynchronizer.Add(mgr, hubconfig, syncid, syncinterval)
		if err != nil {
			klog.Error("Failed to initialize synchronizer for default namespace channel with error:", err)
			return err
		}

		sync = kubesynchronizer.GetDefaultSynchronizer()
	}

	if err != nil {
		klog.Error("Failed to create synchronizer for subscriber with error:", err)
		return err
	}

	defaultSubscriber = CreateHelmRepoSubsriber(hubconfig, mgr.GetScheme(), mgr, sync, syncinterval)
	if defaultSubscriber == nil {
		errmsg := "failed to create default namespace subscriber"

		return errors.New(errmsg)
	}

	return nil
}

// SubscribeItem subscribes a subscriber item with namespace channel
func (hrs *Subscriber) SubscribeItem(subitem *appv1alpha1.SubscriberItem) error {
	if hrs.itemmap == nil {
		hrs.itemmap = make(map[types.NamespacedName]*SubscriberItem)
	}

	itemkey := types.NamespacedName{Name: subitem.Subscription.Name, Namespace: subitem.Subscription.Namespace}
	klog.V(2).Info("subscribeItem ", itemkey)

	hrssubitem, ok := hrs.itemmap[itemkey]

	if !ok {
		hrssubitem = &SubscriberItem{}
		hrssubitem.syncinterval = hrs.syncinterval
		hrssubitem.synchronizer = hrs.synchronizer
		hrssubitem.scheme = hrs.scheme
	}

	subitem.DeepCopyInto(&hrssubitem.SubscriberItem)
	hrssubitem.hash = ""

	hrs.itemmap[itemkey] = hrssubitem

	hrssubitem.Start()

	return nil
}

// UnsubscribeItem uhrsubscribes a namespace subscriber item
func (hrs *Subscriber) UnsubscribeItem(key types.NamespacedName) error {
	klog.V(2).Info("UnsubscribeItem ", key)

	subitem, ok := hrs.itemmap[key]

	if ok {
		subitem.Stop()
		delete(hrs.itemmap, key)
<<<<<<< HEAD
		hrs.synchronizer.CleanupByHost(key, "subscription-"+key.String())
=======
		hrs.synchronizer.CleanupByHost(key, helmreposyncsource+key.String())
>>>>>>> cb17f7d3
	}

	return nil
}

// GetDefaultSubscriber - returns the defajlt namespace subscriber
func GetDefaultSubscriber() appv1alpha1.Subscriber {
	return defaultSubscriber
}

// CreateNamespaceSubsriber create namespace subscriber with config to hub cluster, scheme of hub cluster and a syncrhonizer to local cluster
func CreateHelmRepoSubsriber(config *rest.Config, scheme *runtime.Scheme, mgr manager.Manager,
	kubesync *kubesynchronizer.KubeSynchronizer, syncinterval int) *Subscriber {
	if config == nil || kubesync == nil {
		klog.Error("Can not create namespace subscriber with config: ", config, " kubenetes synchronizer: ", kubesync)
		return nil
	}

	hrsubscriber := &Subscriber{
		manager:      mgr,
		synchronizer: kubesync,
		scheme:       scheme,
	}

	hrsubscriber.itemmap = make(map[types.NamespacedName]*SubscriberItem)
	hrsubscriber.syncinterval = syncinterval

	return hrsubscriber
}<|MERGE_RESOLUTION|>--- conflicted
+++ resolved
@@ -112,11 +112,8 @@
 	if ok {
 		subitem.Stop()
 		delete(hrs.itemmap, key)
-<<<<<<< HEAD
 		hrs.synchronizer.CleanupByHost(key, "subscription-"+key.String())
-=======
 		hrs.synchronizer.CleanupByHost(key, helmreposyncsource+key.String())
->>>>>>> cb17f7d3
 	}
 
 	return nil
